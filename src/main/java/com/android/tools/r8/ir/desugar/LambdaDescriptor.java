--- conflicted
+++ resolved
@@ -84,13 +84,8 @@
     assert implHandle != null;
     assert mainInterface != null;
     assert captures != null;
-<<<<<<< HEAD
-
+    this.mainMethod = appInfo.dexItemFactory().createMethod(mainInterface, erasedProto, name);
     this.uniqueId = callSite.getHash() + appInfo.getBucketId();
-=======
-    this.mainMethod = appInfo.dexItemFactory().createMethod(mainInterface, erasedProto, name);
-    this.uniqueId = callSite.getHash();
->>>>>>> 8bbb7f95
     this.name = name;
     this.erasedProto = erasedProto;
     this.enforcedProto = enforcedProto;
