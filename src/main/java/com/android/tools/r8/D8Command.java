// Copyright (c) 2017, the R8 project authors. Please see the AUTHORS file
// for details. All rights reserved. Use of this source code is governed by a
// BSD-style license that can be found in the LICENSE file.
package com.android.tools.r8;

import static com.android.tools.r8.utils.InternalOptions.DETERMINISTIC_DEBUGGING;

import com.android.tools.r8.AssertionsConfiguration.AssertionTransformation;
import com.android.tools.r8.errors.DexFileOverflowDiagnostic;
import com.android.tools.r8.graph.DexItemFactory;
import com.android.tools.r8.inspector.Inspector;
import com.android.tools.r8.inspector.internal.InspectorImpl;
import com.android.tools.r8.ir.desugar.DesugaredLibraryConfiguration;
import com.android.tools.r8.origin.Origin;
import com.android.tools.r8.utils.AndroidApiLevel;
import com.android.tools.r8.utils.AndroidApp;
import com.android.tools.r8.utils.AssertionConfigurationWithDefault;
import com.android.tools.r8.utils.InternalOptions;
import com.android.tools.r8.utils.InternalOptions.DesugarState;
import com.android.tools.r8.utils.Reporter;
import com.android.tools.r8.utils.StringDiagnostic;
import com.android.tools.r8.utils.ThreadUtils;
import java.nio.file.Path;
import java.util.Collection;
<<<<<<< HEAD
=======
import java.util.List;
import java.util.function.BiPredicate;
>>>>>>> 8bbb7f95
import java.util.function.Consumer;

/**
 * Immutable command structure for an invocation of the {@link D8} compiler.
 *
 * <p>To build a D8 command use the {@link D8Command.Builder} class. For example:
 *
 * <pre>
 *   D8Command command = D8Command.builder()
 *     .addProgramFiles(path1, path2)
 *     .setMode(CompilationMode.RELEASE)
 *     .setOutput(Paths.get("output.zip", OutputMode.DexIndexed))
 *     .build();
 * </pre>
 */
@Keep
public final class D8Command extends BaseCompilerCommand {
  private Consumer<InternalOptions> internalOptionsModifier;

  private static class DefaultD8DiagnosticsHandler implements DiagnosticsHandler {

    @Override
    public void error(Diagnostic error) {
      if (error instanceof DexFileOverflowDiagnostic) {
        DexFileOverflowDiagnostic overflowDiagnostic = (DexFileOverflowDiagnostic) error;
        if (!overflowDiagnostic.hasMainDexSpecification()) {
          DiagnosticsHandler.super.error(
              new StringDiagnostic(
                  overflowDiagnostic.getDiagnosticMessage() + ". Try supplying a main-dex list"));
          return;
        }
      }
      DiagnosticsHandler.super.error(error);
    }
  }

  /**
   * Builder for constructing a D8Command.
   *
   * <p>A builder is obtained by calling {@link D8Command#builder}.
   */
  @Keep
  public static class Builder extends BaseCompilerCommand.Builder<D8Command, Builder> {

    private boolean intermediate = false;
<<<<<<< HEAD
    private Consumer<InternalOptions> internalOptionsModifier;
=======
    private DesugarGraphConsumer desugarGraphConsumer = null;
    private StringConsumer desugaredLibraryKeepRuleConsumer = null;
    private String synthesizedClassPrefix = "";
    private boolean enableMainDexListCheck = true;
    private boolean minimalMainDex = false;
>>>>>>> 8bbb7f95

    private Builder() {
      this(new DefaultD8DiagnosticsHandler());
    }

    private Builder(DiagnosticsHandler diagnosticsHandler) {
      super(diagnosticsHandler);
    }

    private Builder(AndroidApp app) {
      super(app);
    }

    /**
     * Add dex program-data.
     */
    @Override
    public Builder addDexProgramData(byte[] data, Origin origin) {
      guard(() -> getAppBuilder().addDexProgramData(data, origin));
      return self();
    }

    /**
     * Add classpath file resources. These have @Override to ensure binary compatibility.
     */
    @Override
    public Builder addClasspathFiles(Path... files) {
      return super.addClasspathFiles(files);
    }

    /**
     * Add classpath file resources.
     */
    @Override
    public Builder addClasspathFiles(Collection<Path> files) {
      return super.addClasspathFiles(files);
    }

    /**
     * Add classfile resources provider for class-path resources.
     */
    @Override
    public Builder addClasspathResourceProvider(ClassFileResourceProvider provider) {
      return super.addClasspathResourceProvider(provider);
    }

    /**  Set unique identifier of a bucket of Java classes that D8 will dex independently in parallel. */
    public Builder setBucketId(String value) {
      guard(() -> getAppBuilder().setBucketId(value));
      return self();
    }

    public Builder setInternalOptionsModifier(Consumer<InternalOptions> f) {
      this.internalOptionsModifier = f;
      return self();
    }

    /**
     * Indicate if compilation is to intermediate results, i.e., intended for later merging.
     *
     * <p>Intermediate mode is implied if compiling results to a "file-per-class-file".
     */
    public Builder setIntermediate(boolean value) {
      this.intermediate = value;
      return self();
    }

    /**
     * Set a consumer for receiving the keep rules to use when compiling the desugared library for
     * the program being compiled in this compilation.
     *
     * @param keepRuleConsumer Consumer to receive the content once produced.
     */
    public Builder setDesugaredLibraryKeepRuleConsumer(StringConsumer keepRuleConsumer) {
      this.desugaredLibraryKeepRuleConsumer = keepRuleConsumer;
      return self();
    }

    /**
     * Get the consumer that will receive dependency information for desugaring.
     */
    public DesugarGraphConsumer getDesugarGraphConsumer() {
      return desugarGraphConsumer;
    }

    /**
     * Set the consumer that will receive dependency information for desugaring.
     *
     * <p>Setting the consumer will clear any previously set consumer.
     */
    public Builder setDesugarGraphConsumer(DesugarGraphConsumer desugarGraphConsumer) {
      this.desugarGraphConsumer = desugarGraphConsumer;
      return self();
    }

    // Internal helper for compat tools to make them only desugar backports.
    Builder enableDesugarBackportStatics() {
      this.desugarState = DesugarState.ONLY_BACKPORT_STATICS;
      return self();
    }

    @Override
    Builder self() {
      return this;
    }

    @Override
    CompilationMode defaultCompilationMode() {
      return CompilationMode.DEBUG;
    }

    Builder setSynthesizedClassesPrefix(String prefix) {
      synthesizedClassPrefix = prefix;
      return self();
    }

    @Deprecated
    // Internal helper for supporting bazel integration.
    Builder setEnableMainDexListCheck(boolean value) {
      enableMainDexListCheck = value;
      return self();
    }

    @Deprecated
    // Internal helper for supporting bazel integration.
    Builder setMinimalMainDex(boolean value) {
      minimalMainDex = value;
      return self();
    }

    @Override
    void validate() {
      Reporter reporter = getReporter();
      if (getProgramConsumer() instanceof ClassFileConsumer) {
        reporter.warning("Compiling to Java class files with D8 is not officially supported");
      }
      if (getAppBuilder().hasMainDexList()) {
        if (intermediate) {
          reporter.error("Option --main-dex-list cannot be used with --intermediate");
        }
        if (getProgramConsumer() instanceof DexFilePerClassFileConsumer) {
          reporter.error("Option --main-dex-list cannot be used with --file-per-class");
        }
      } else if (getMainDexListConsumer() != null) {
        reporter.error("Option --main-dex-list-output require --main-dex-list");
      }
      if (getMinApiLevel() >= AndroidApiLevel.L.getLevel()) {
        if (getMainDexListConsumer() != null || getAppBuilder().hasMainDexList()) {
          reporter.error(
              "D8 does not support main-dex inputs and outputs when compiling to API level "
                  + AndroidApiLevel.L.getLevel()
                  + " and above");
        }
      }
      if (hasDesugaredLibraryConfiguration() && getDisableDesugaring()) {
        reporter.error("Using desugared library configuration requires desugaring to be enabled");
      }
      super.validate();
    }

    @Override
    D8Command makeCommand() {
      if (isPrintHelp() || isPrintVersion()) {
        return new D8Command(isPrintHelp(), isPrintVersion());
      }

      intermediate |= getProgramConsumer() instanceof DexFilePerClassFileConsumer;

      DexItemFactory factory = new DexItemFactory();
      DesugaredLibraryConfiguration libraryConfiguration =
          getDesugaredLibraryConfiguration(factory, false);

      return new D8Command(
          getAppBuilder().build(),
          getMode(),
          getProgramConsumer(),
          getMainDexListConsumer(),
          getMinApiLevel(),
          getReporter(),
          getDesugaringState(),
          intermediate,
          isOptimizeMultidexForLinearAlloc(),
<<<<<<< HEAD
          internalOptionsModifier);
=======
          getIncludeClassesChecksum(),
          getDexClassChecksumFilter(),
          getDesugarGraphConsumer(),
          desugaredLibraryKeepRuleConsumer,
          libraryConfiguration,
          getAssertionsConfiguration(),
          getOutputInspections(),
          synthesizedClassPrefix,
          enableMainDexListCheck,
          minimalMainDex,
          getThreadCount(),
          factory);
>>>>>>> 8bbb7f95
    }
  }

  static final String USAGE_MESSAGE = D8CommandParser.USAGE_MESSAGE;

<<<<<<< HEAD
  private boolean intermediate = false;
  private DexItemFactory dexItemFactory;

  public DexItemFactory getDexItemFactory() {
    return dexItemFactory;
  }
=======
  private final boolean intermediate;
  private final DesugarGraphConsumer desugarGraphConsumer;
  private final StringConsumer desugaredLibraryKeepRuleConsumer;
  private final DesugaredLibraryConfiguration libraryConfiguration;
  private final String synthesizedClassPrefix;
  private final boolean enableMainDexListCheck;
  private final boolean minimalMainDex;
  private final DexItemFactory factory;
>>>>>>> 8bbb7f95

  public static Builder builder() {
    return new Builder();
  }

  public static Builder builder(DiagnosticsHandler diagnosticsHandler) {
    return new Builder(diagnosticsHandler);
  }

  // Internal builder to start from an existing AndroidApp.
  static Builder builder(AndroidApp app) {
    return new Builder(app);
  }

  /**
   * Parse the D8 command-line.
   *
   * <p>Parsing will set the supplied options or their default value if they have any.
   *
   * @param args Command-line arguments array.
   * @param origin Origin description of the command-line arguments.
   * @return D8 command builder with state set up according to parsed command line.
   */
  public static Builder parse(String[] args, Origin origin) {
    return D8CommandParser.parse(args, origin);
  }

  /**
   * Parse the D8 command-line.
   *
   * <p>Parsing will set the supplied options or their default value if they have any.
   *
   * @param args Command-line arguments array.
   * @param origin Origin description of the command-line arguments.
   * @param handler Custom defined diagnostics handler.
   * @return D8 command builder with state set up according to parsed command line.
   */
  public static Builder parse(String[] args, Origin origin, DiagnosticsHandler handler) {
    return D8CommandParser.parse(args, origin, handler);
  }

  private D8Command(
      AndroidApp inputApp,
      CompilationMode mode,
      ProgramConsumer programConsumer,
      StringConsumer mainDexListConsumer,
      int minApiLevel,
      Reporter diagnosticsHandler,
      DesugarState enableDesugaring,
      boolean intermediate,
      boolean optimizeMultidexForLinearAlloc,
<<<<<<< HEAD
      Consumer<InternalOptions> internalOptionsModifier) {
=======
      boolean encodeChecksum,
      BiPredicate<String, Long> dexClassChecksumFilter,
      DesugarGraphConsumer desugarGraphConsumer,
      StringConsumer desugaredLibraryKeepRuleConsumer,
      DesugaredLibraryConfiguration libraryConfiguration,
      List<AssertionsConfiguration> assertionsConfiguration,
      List<Consumer<Inspector>> outputInspections,
      String synthesizedClassPrefix,
      boolean enableMainDexListCheck,
      boolean minimalMainDex,
      int threadCount,
      DexItemFactory factory) {
>>>>>>> 8bbb7f95
    super(
        inputApp,
        mode,
        programConsumer,
        mainDexListConsumer,
        minApiLevel,
        diagnosticsHandler,
        enableDesugaring,
        optimizeMultidexForLinearAlloc,
        encodeChecksum,
        dexClassChecksumFilter,
        assertionsConfiguration,
        outputInspections,
        threadCount);
    this.intermediate = intermediate;
<<<<<<< HEAD
    this.internalOptionsModifier = internalOptionsModifier;
=======
    this.desugarGraphConsumer = desugarGraphConsumer;
    this.desugaredLibraryKeepRuleConsumer = desugaredLibraryKeepRuleConsumer;
    this.libraryConfiguration = libraryConfiguration;
    this.synthesizedClassPrefix = synthesizedClassPrefix;
    this.enableMainDexListCheck = enableMainDexListCheck;
    this.minimalMainDex = minimalMainDex;
    this.factory = factory;
>>>>>>> 8bbb7f95
  }

  private D8Command(boolean printHelp, boolean printVersion) {
    super(printHelp, printVersion);
    intermediate = false;
    desugarGraphConsumer = null;
    desugaredLibraryKeepRuleConsumer = null;
    libraryConfiguration = null;
    synthesizedClassPrefix = null;
    enableMainDexListCheck = true;
    minimalMainDex = false;
    factory = null;
  }

  @Override
  InternalOptions getInternalOptions() {
<<<<<<< HEAD
    dexItemFactory = new DexItemFactory();
    InternalOptions internal = new InternalOptions(dexItemFactory, getReporter());
=======
    InternalOptions internal = new InternalOptions(factory, getReporter());
>>>>>>> 8bbb7f95
    assert !internal.debug;
    internal.debug = getMode() == CompilationMode.DEBUG;
    internal.programConsumer = getProgramConsumer();
    if (internal.programConsumer instanceof ClassFileConsumer) {
      internal.cfToCfDesugar = true;
    }
    internal.mainDexListConsumer = getMainDexListConsumer();
    internal.minimalMainDex = internal.debug || minimalMainDex;
    internal.enableMainDexListCheck = enableMainDexListCheck;
    internal.minApiLevel = getMinApiLevel();
    internal.intermediate = intermediate;
    internal.readCompileTimeAnnotations = intermediate;
    internal.desugarGraphConsumer = desugarGraphConsumer;

    // Assert and fixup defaults.
    assert !internal.isShrinking();
    assert !internal.isMinifying();
    assert !internal.passthroughDexCode;
    internal.passthroughDexCode = true;
    assert internal.neverMergePrefixes.contains("j$.");

    // Assert some of R8 optimizations are disabled.
    assert !internal.enableInlining;
    assert !internal.enableClassInlining;
    assert !internal.enableHorizontalClassMerging;
    assert !internal.enableVerticalClassMerging;
    assert !internal.enableClassStaticizer;
    assert !internal.enableEnumValueOptimization;
    assert !internal.outline.enabled;
    assert !internal.enableValuePropagation;
    assert !internal.enableLambdaMerging;
    assert !internal.enableTreeShakingOfLibraryMethodOverrides;

    internal.desugarState = getDesugarState();
    internal.encodeChecksums = getIncludeClassesChecksum();
    internal.dexClassChecksumFilter = getDexClassChecksumFilter();
    internal.enableInheritanceClassInDexDistributor = isOptimizeMultidexForLinearAlloc();
<<<<<<< HEAD
    if (internalOptionsModifier != null) {
      internalOptionsModifier.accept(internal);
    }
=======

    internal.desugaredLibraryConfiguration = libraryConfiguration;
    internal.synthesizedClassPrefix = synthesizedClassPrefix;
    internal.desugaredLibraryKeepRuleConsumer = desugaredLibraryKeepRuleConsumer;

    // Default is to remove all javac generated assertion code when generating dex.
    assert internal.assertionsConfiguration == null;
    internal.assertionsConfiguration =
        new AssertionConfigurationWithDefault(
            AssertionTransformation.DISABLE, getAssertionsConfiguration());

    internal.outputInspections = InspectorImpl.wrapInspections(getOutputInspections());

    if (!DETERMINISTIC_DEBUGGING) {
      assert internal.threadCount == ThreadUtils.NOT_SPECIFIED;
      internal.threadCount = getThreadCount();
    }

>>>>>>> 8bbb7f95
    return internal;
  }
}<|MERGE_RESOLUTION|>--- conflicted
+++ resolved
@@ -22,11 +22,8 @@
 import com.android.tools.r8.utils.ThreadUtils;
 import java.nio.file.Path;
 import java.util.Collection;
-<<<<<<< HEAD
-=======
 import java.util.List;
 import java.util.function.BiPredicate;
->>>>>>> 8bbb7f95
 import java.util.function.Consumer;
 
 /**
@@ -72,15 +69,12 @@
   public static class Builder extends BaseCompilerCommand.Builder<D8Command, Builder> {
 
     private boolean intermediate = false;
-<<<<<<< HEAD
-    private Consumer<InternalOptions> internalOptionsModifier;
-=======
     private DesugarGraphConsumer desugarGraphConsumer = null;
     private StringConsumer desugaredLibraryKeepRuleConsumer = null;
     private String synthesizedClassPrefix = "";
     private boolean enableMainDexListCheck = true;
     private boolean minimalMainDex = false;
->>>>>>> 8bbb7f95
+    private Consumer<InternalOptions> internalOptionsModifier;
 
     private Builder() {
       this(new DefaultD8DiagnosticsHandler());
@@ -263,9 +257,6 @@
           getDesugaringState(),
           intermediate,
           isOptimizeMultidexForLinearAlloc(),
-<<<<<<< HEAD
-          internalOptionsModifier);
-=======
           getIncludeClassesChecksum(),
           getDexClassChecksumFilter(),
           getDesugarGraphConsumer(),
@@ -277,21 +268,13 @@
           enableMainDexListCheck,
           minimalMainDex,
           getThreadCount(),
-          factory);
->>>>>>> 8bbb7f95
+          factory,
+          internalOptionsModifier);
     }
   }
 
   static final String USAGE_MESSAGE = D8CommandParser.USAGE_MESSAGE;
 
-<<<<<<< HEAD
-  private boolean intermediate = false;
-  private DexItemFactory dexItemFactory;
-
-  public DexItemFactory getDexItemFactory() {
-    return dexItemFactory;
-  }
-=======
   private final boolean intermediate;
   private final DesugarGraphConsumer desugarGraphConsumer;
   private final StringConsumer desugaredLibraryKeepRuleConsumer;
@@ -300,7 +283,10 @@
   private final boolean enableMainDexListCheck;
   private final boolean minimalMainDex;
   private final DexItemFactory factory;
->>>>>>> 8bbb7f95
+
+  public DexItemFactory getDexItemFactory() {
+    return factory;
+  }
 
   public static Builder builder() {
     return new Builder();
@@ -352,9 +338,6 @@
       DesugarState enableDesugaring,
       boolean intermediate,
       boolean optimizeMultidexForLinearAlloc,
-<<<<<<< HEAD
-      Consumer<InternalOptions> internalOptionsModifier) {
-=======
       boolean encodeChecksum,
       BiPredicate<String, Long> dexClassChecksumFilter,
       DesugarGraphConsumer desugarGraphConsumer,
@@ -366,8 +349,8 @@
       boolean enableMainDexListCheck,
       boolean minimalMainDex,
       int threadCount,
-      DexItemFactory factory) {
->>>>>>> 8bbb7f95
+      DexItemFactory factory,
+      Consumer<InternalOptions> internalOptionsModifier) {
     super(
         inputApp,
         mode,
@@ -383,9 +366,6 @@
         outputInspections,
         threadCount);
     this.intermediate = intermediate;
-<<<<<<< HEAD
-    this.internalOptionsModifier = internalOptionsModifier;
-=======
     this.desugarGraphConsumer = desugarGraphConsumer;
     this.desugaredLibraryKeepRuleConsumer = desugaredLibraryKeepRuleConsumer;
     this.libraryConfiguration = libraryConfiguration;
@@ -393,7 +373,7 @@
     this.enableMainDexListCheck = enableMainDexListCheck;
     this.minimalMainDex = minimalMainDex;
     this.factory = factory;
->>>>>>> 8bbb7f95
+    this.internalOptionsModifier = internalOptionsModifier;
   }
 
   private D8Command(boolean printHelp, boolean printVersion) {
@@ -410,12 +390,7 @@
 
   @Override
   InternalOptions getInternalOptions() {
-<<<<<<< HEAD
-    dexItemFactory = new DexItemFactory();
-    InternalOptions internal = new InternalOptions(dexItemFactory, getReporter());
-=======
     InternalOptions internal = new InternalOptions(factory, getReporter());
->>>>>>> 8bbb7f95
     assert !internal.debug;
     internal.debug = getMode() == CompilationMode.DEBUG;
     internal.programConsumer = getProgramConsumer();
@@ -453,11 +428,6 @@
     internal.encodeChecksums = getIncludeClassesChecksum();
     internal.dexClassChecksumFilter = getDexClassChecksumFilter();
     internal.enableInheritanceClassInDexDistributor = isOptimizeMultidexForLinearAlloc();
-<<<<<<< HEAD
-    if (internalOptionsModifier != null) {
-      internalOptionsModifier.accept(internal);
-    }
-=======
 
     internal.desugaredLibraryConfiguration = libraryConfiguration;
     internal.synthesizedClassPrefix = synthesizedClassPrefix;
@@ -476,7 +446,9 @@
       internal.threadCount = getThreadCount();
     }
 
->>>>>>> 8bbb7f95
+    if (internalOptionsModifier != null) {
+      internalOptionsModifier.accept(internal);
+    }
     return internal;
   }
 }